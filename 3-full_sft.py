import os
import platform
import argparse
import time
import math
import warnings

import pandas as pd
import torch
import torch.nn.functional as F
import torch.distributed as dist
from contextlib import nullcontext

from torch import optim
from torch.nn.parallel import DistributedDataParallel
from torch.utils.data import DataLoader, DistributedSampler
from transformers import AutoTokenizer, AutoModel
from model.model import Transformer
from model.LMConfig import LMConfig
from model.dataset import SFTDataset

warnings.filterwarnings('ignore')


def Logger(content):
    if not ddp or dist.get_rank() == 0:
        print(content)


def get_lr(it, all):
    warmup_iters = args.warmup_iters
    lr_decay_iters = all
    min_lr = args.learning_rate / 10

    if it < warmup_iters:
        return args.learning_rate * it / warmup_iters
    if it > lr_decay_iters:
        return min_lr
    decay_ratio = (it - warmup_iters) / (lr_decay_iters - warmup_iters)
    assert 0 <= decay_ratio <= 1
    coeff = 0.5 * (1.0 + math.cos(math.pi * decay_ratio))
    return min_lr + coeff * (args.learning_rate - min_lr)


def train_epoch(epoch, wandb):
    start_time = time.time()
    for step, (X, Y, loss_mask) in enumerate(train_loader):
        X = X.to(args.device)
        Y = Y.to(args.device)
        loss_mask = loss_mask.to(args.device)
        lr = get_lr(epoch * iter_per_epoch + step, args.epochs * iter_per_epoch)
        for param_group in optimizer.param_groups:
            param_group['lr'] = lr

        with ctx:
            logits = model(X, Y).logits
            loss = F.cross_entropy(logits.view(-1, logits.size(-1)), Y.view(-1), ignore_index=0, reduction='none')
            loss_mask = loss_mask.view(-1)
            loss = torch.sum(loss * loss_mask) / loss_mask.sum()

        scaler.scale(loss).backward()

        if (step + 1) % args.accumulation_steps == 0:
            scaler.unscale_(optimizer)
            torch.nn.utils.clip_grad_norm_(model.parameters(), args.grad_clip)

            scaler.step(optimizer)
            scaler.update()

            optimizer.zero_grad(set_to_none=True)

        if step % args.log_interval == 0:
            spend_time = time.time() - start_time
            Logger(
                'Epoch:[{}/{}]({}/{}) loss:{:.3f} lr:{:.7f} epoch_Time:{}min:'.format(
                    epoch,
                    args.epochs,
                    step,
                    iter_per_epoch,
                    loss.item(),
                    optimizer.param_groups[-1]['lr'],
                    spend_time / (step + 1) * iter_per_epoch // 60 - spend_time // 60))
<<<<<<< HEAD
            if wandb is not None:
                wandb.log({"loss": loss.item(),
=======

            if (wandb is not None) and (not ddp or dist.get_rank() == 0):
                wandb.log({"loss": loss,
>>>>>>> 7947fa17
                           "lr": optimizer.param_groups[-1]['lr'],
                           "epoch_Time": spend_time / (step + 1) * iter_per_epoch // 60 - spend_time // 60})

        if (step + 1) % args.save_interval == 0 and (not ddp or dist.get_rank() == 0):
            model.eval()
            moe_path = '_moe' if lm_config.use_moe else ''
            ckp = f'{args.save_dir}/full_sft_{lm_config.dim}{moe_path}.pth'

            if isinstance(model, torch.nn.parallel.DistributedDataParallel):
                state_dict = model.module.state_dict()
            else:
                state_dict = model.state_dict()

            torch.save(state_dict, ckp)
            model.train()


def init_model():
    tokenizer = AutoTokenizer.from_pretrained('./model/minimind_tokenizer')
    model_from = 1  # 1从权重，2用transformers

    def count_parameters(model):
        return sum(p.numel() for p in model.parameters() if p.requires_grad)

    if model_from == 1:
        model = Transformer(lm_config)
        moe_path = '_moe' if lm_config.use_moe else ''
        ckp = f'./out/pretrain_{lm_config.dim}{moe_path}.pth'
        state_dict = torch.load(ckp, map_location=args.device)
        unwanted_prefix = '_orig_mod.'
        for k, v in list(state_dict.items()):
            if k.startswith(unwanted_prefix):
                state_dict[k[len(unwanted_prefix):]] = state_dict.pop(k)
        model.load_state_dict(state_dict, strict=False)
    else:
        model = AutoModel.from_pretrained('./minimind', trust_remote_code=True)

    Logger(f'LLM总参数量：{count_parameters(model) / 1e6:.3f} 百万')
    model = model.to(args.device)

    return model, tokenizer


def init_distributed_mode():
    if not ddp: return
    global ddp_local_rank, DEVICE

    dist.init_process_group(backend="nccl")
    ddp_rank = int(os.environ["RANK"])
    ddp_local_rank = int(os.environ["LOCAL_RANK"])
    ddp_world_size = int(os.environ["WORLD_SIZE"])
    DEVICE = f"cuda:{ddp_local_rank}"
    torch.cuda.set_device(DEVICE)


if __name__ == "__main__":
    parser = argparse.ArgumentParser(description="MiniMind Full SFT")
    parser.add_argument("--out_dir", type=str, default="out", help="Output directory")
    parser.add_argument("--epochs", type=int, default=19, help="Number of epochs")
    parser.add_argument("--batch_size", type=int, default=40, help="Batch size")
    parser.add_argument("--learning_rate", type=float, default=1e-4, help="Learning rate")
    parser.add_argument("--device", type=str, default="cuda:0" if torch.cuda.is_available() else "cpu", help="Device to use")
    parser.add_argument("--dtype", type=str, default="bfloat16", help="Data type")
    parser.add_argument("--use_wandb", action="store_true", help="Use Weights & Biases")
    parser.add_argument("--wandb_project", type=str, default="MiniMind-Full-SFT", help="Weights & Biases project name")
    parser.add_argument("--num_workers", type=int, default=8, help="Number of workers for data loading")
    parser.add_argument("--ddp", action="store_true", help="Use DistributedDataParallel")
    parser.add_argument("--accumulation_steps", type=int, default=1, help="Gradient accumulation steps")
    parser.add_argument("--grad_clip", type=float, default=1.0, help="Gradient clipping threshold")
    parser.add_argument("--warmup_iters", type=int, default=0, help="Number of warmup iterations")
    parser.add_argument("--log_interval", type=int, default=100, help="Logging interval")
    parser.add_argument("--save_interval", type=int, default=1000, help="Model saving interval")

    args = parser.parse_args()

    lm_config = LMConfig()
    max_seq_len = lm_config.max_seq_len
    args.save_dir = os.path.join(args.out_dir)
    os.makedirs(args.save_dir, exist_ok=True)
    os.makedirs(args.out_dir, exist_ok=True)
    tokens_per_iter = args.batch_size * max_seq_len
    torch.manual_seed(1337)
    device_type = "cuda" if "cuda" in args.device else "cpu"

<<<<<<< HEAD
    args.wandb_run_name = f"MiniMind-Full-SFT-Epoch-{args.epochs}-BatchSize-{args.batch_size}-LearningRate-{args.learning_rate}"
=======
    use_wandb = False  # 是否使用wandb
    wandb_project = "MiniMind-Full-SFT"
    wandb_run_name = f"MiniMind-Full-SFT-Epoch-{epochs}-BatchSize-{batch_size}-LearningRate-{learning_rate}"
    if use_wandb:
        import wandb

        wandb.init(project=wandb_project, name=wandb_run_name)
    else:
        wandb = None

    ctx = (
        nullcontext()
        if device_type == "cpu"
        else torch.cuda.amp.autocast()
    )
>>>>>>> 7947fa17

    ctx = nullcontext() if device_type == "cpu" else torch.cuda.amp.autocast()
    ddp = int(os.environ.get("RANK", -1)) != -1  # is this a ddp run?
    ddp_local_rank, DEVICE = 0, "cuda:0"
    if ddp:
        init_distributed_mode()
        args.device = torch.device(DEVICE)

    if args.use_wandb and (not ddp or ddp_local_rank == 0):
        import wandb
        wandb.init(project=args.wandb_project, name=args.wandb_run_name)
    else:
        wandb = None

    model, tokenizer = init_model()

    df = pd.read_csv('./dataset/sft_data_single.csv')
    df = df.sample(frac=1.0)
    train_ds = SFTDataset(df, tokenizer, max_length=max_seq_len)
    train_sampler = DistributedSampler(train_ds) if ddp else None
    train_loader = DataLoader(
        train_ds,
        batch_size=args.batch_size,
        pin_memory=True,
        drop_last=False,
        shuffle=False,
        num_workers=args.num_workers,
        sampler=train_sampler
    )

    scaler = torch.cuda.amp.GradScaler(enabled=(args.dtype == args.dtype))
    optimizer = optim.Adam(model.parameters(), lr=args.learning_rate)

    if False and not lm_config.use_moe and platform.system() != 'Windows' and float(torch.__version__.split('.')[0]) >= 2:
        Logger("compiling the model... (takes a ~minute)")
        unoptimized_model = model
        model = torch.compile(model)

    if ddp:
        model._ddp_params_and_buffers_to_ignore = {"pos_cis"}
        model = DistributedDataParallel(model, device_ids=[ddp_local_rank])

<<<<<<< HEAD
    iter_per_epoch = len(train_loader)
    for epoch in range(args.epochs):
=======
    # training loop
    for epoch in range(epochs):
>>>>>>> 7947fa17
        train_epoch(epoch, wandb)<|MERGE_RESOLUTION|>--- conflicted
+++ resolved
@@ -80,14 +80,9 @@
                     loss.item(),
                     optimizer.param_groups[-1]['lr'],
                     spend_time / (step + 1) * iter_per_epoch // 60 - spend_time // 60))
-<<<<<<< HEAD
-            if wandb is not None:
-                wandb.log({"loss": loss.item(),
-=======
 
             if (wandb is not None) and (not ddp or dist.get_rank() == 0):
                 wandb.log({"loss": loss,
->>>>>>> 7947fa17
                            "lr": optimizer.param_groups[-1]['lr'],
                            "epoch_Time": spend_time / (step + 1) * iter_per_epoch // 60 - spend_time // 60})
 
@@ -172,25 +167,7 @@
     torch.manual_seed(1337)
     device_type = "cuda" if "cuda" in args.device else "cpu"
 
-<<<<<<< HEAD
     args.wandb_run_name = f"MiniMind-Full-SFT-Epoch-{args.epochs}-BatchSize-{args.batch_size}-LearningRate-{args.learning_rate}"
-=======
-    use_wandb = False  # 是否使用wandb
-    wandb_project = "MiniMind-Full-SFT"
-    wandb_run_name = f"MiniMind-Full-SFT-Epoch-{epochs}-BatchSize-{batch_size}-LearningRate-{learning_rate}"
-    if use_wandb:
-        import wandb
-
-        wandb.init(project=wandb_project, name=wandb_run_name)
-    else:
-        wandb = None
-
-    ctx = (
-        nullcontext()
-        if device_type == "cpu"
-        else torch.cuda.amp.autocast()
-    )
->>>>>>> 7947fa17
 
     ctx = nullcontext() if device_type == "cpu" else torch.cuda.amp.autocast()
     ddp = int(os.environ.get("RANK", -1)) != -1  # is this a ddp run?
@@ -233,11 +210,6 @@
         model._ddp_params_and_buffers_to_ignore = {"pos_cis"}
         model = DistributedDataParallel(model, device_ids=[ddp_local_rank])
 
-<<<<<<< HEAD
     iter_per_epoch = len(train_loader)
     for epoch in range(args.epochs):
-=======
-    # training loop
-    for epoch in range(epochs):
->>>>>>> 7947fa17
         train_epoch(epoch, wandb)